--- conflicted
+++ resolved
@@ -5,7 +5,7 @@
         name: Auto-format with black (auto-fix)
         entry: python scripts/pre_commit_auto_format.py
         language: system
-        files: ^(clustrix/|tests/unit/|tests/integration/|examples/|scripts/).*\.py$
+        files: ^(clustrix/|tests/).*\.py$
         pass_filenames: false
         
   - repo: https://github.com/psf/black
@@ -14,34 +14,20 @@
       - id: black
         name: Black formatting verification
         language_version: python3
-        files: ^(clustrix/|tests/unit/|tests/integration/|examples/|scripts/)
+        files: ^(clustrix/|tests/)
         
   - repo: https://github.com/pycqa/flake8
     rev: 7.0.0
     hooks:
       - id: flake8
-<<<<<<< HEAD
-        args: [
-          "--max-line-length=88",
-          "--extend-ignore=E203,W503,F401,E722,F541,F841,F811,E731,E501,W291,W293,F824,E402",
-          "--exclude=tests/real_world/,tests/comprehensive/,debug_*.py,user_*.py,cleanup_*.py,destroy_*.py"
-        ]
-        files: ^(clustrix/|tests/unit/|tests/integration/|examples/|scripts/)
-=======
         # Use the configuration from .flake8 file instead of inline args
         files: ^(clustrix/|tests/)
->>>>>>> 8eab874a
         
   - repo: https://github.com/pre-commit/mirrors-mypy
     rev: v1.8.0
     hooks:
       - id: mypy
-<<<<<<< HEAD
-        args: ["--ignore-missing-imports", "--exclude", "tests/real_world/|tests/comprehensive/|debug_|user_|cleanup_|destroy_"]
-        files: ^(clustrix/|tests/unit/|tests/integration/|examples/|scripts/).*\.py$
-=======
         # Only check clustrix/ package, not tests (consistent with pyproject.toml)
         files: ^clustrix/
         args: ["--ignore-missing-imports"]
->>>>>>> 8eab874a
         additional_dependencies: [types-PyYAML, types-requests, types-paramiko]